<?xml version="1.0"?>
<world xmlns:xacro="http://ros.org/wiki/xacro">
  <xacro:macro name="usv_wind_gazebo">
    <!--Gazebo Plugin for simulating WAM-V dynamics-->
    <plugin name="wind" filename="libusv_gazebo_wind_plugin.so">
        <!-- models to be effected by the wind -->
	<models_n>1</models_n>     
	<model_name_0>wamv</model_name_0>
	<link_name_0>base_link</link_name_0>
	<coeff_vector_0>0.5 0.5 0.33</coeff_vector_0>

        <!-- Wind -->
<<<<<<< HEAD
        <wind_direction>-0.5 0.5 0 </wind_direction>
        <wind_mean_velocity>10</wind_mean_velocity>
=======
        <wind_direction>270 </wind_direction> <!-- in degrees -->
        <wind_coeff_vector>0.5 0.5 0.33 </wind_coeff_vector>
        <wind_mean_velocity>10 </wind_mean_velocity>
>>>>>>> 5b9d1e5b
        <var_wind_gain_constants>100</var_wind_gain_constants>
        <var_wind_time_constants>5</var_wind_time_constants>
        <random_seed></random_seed> <!-- set to zero/empty to randomize -->
        <update_rate>0</update_rate>
      </plugin>
  </xacro:macro>
</world><|MERGE_RESOLUTION|>--- conflicted
+++ resolved
@@ -2,7 +2,8 @@
 <world xmlns:xacro="http://ros.org/wiki/xacro">
   <xacro:macro name="usv_wind_gazebo">
     <!--Gazebo Plugin for simulating WAM-V dynamics-->
-    <plugin name="wind" filename="libusv_gazebo_wind_plugin.so">
+    <gazebo>
+      <plugin name="wind" filename="libusv_gazebo_wind_plugin.so">
         <!-- models to be effected by the wind -->
 	<models_n>1</models_n>     
 	<model_name_0>wamv</model_name_0>
@@ -10,18 +11,13 @@
 	<coeff_vector_0>0.5 0.5 0.33</coeff_vector_0>
 
         <!-- Wind -->
-<<<<<<< HEAD
-        <wind_direction>-0.5 0.5 0 </wind_direction>
-        <wind_mean_velocity>10</wind_mean_velocity>
-=======
         <wind_direction>270 </wind_direction> <!-- in degrees -->
-        <wind_coeff_vector>0.5 0.5 0.33 </wind_coeff_vector>
         <wind_mean_velocity>10 </wind_mean_velocity>
->>>>>>> 5b9d1e5b
         <var_wind_gain_constants>100</var_wind_gain_constants>
         <var_wind_time_constants>5</var_wind_time_constants>
         <random_seed></random_seed> <!-- set to zero/empty to randomize -->
         <update_rate>0</update_rate>
       </plugin>
+    </gazebo>
   </xacro:macro>
 </world>