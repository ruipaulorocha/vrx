--- conflicted
+++ resolved
@@ -3,16 +3,11 @@
 <sdf version="1.6" xmlns:xacro="http://ros.org/wiki/xacro">
   <world name="sandisland">
     <xacro:include filename="$(find vrx_gazebo)/worlds/sandisland.xacro" />
-<<<<<<< HEAD
-    <xacro:sandisland /> 
-    <!--wind for the wamv-->
-=======
     <xacro:sandisland />
     <!--Waves-->
     <xacro:include filename="$(find wave_gazebo)/world_models/ocean_waves/model.xacro"/>
     <xacro:ocean_waves/>
     <!--Wind for the WAM-V. Note, wind parameters are set in the plug.-->
->>>>>>> 508ed497
     <xacro:include filename="$(find vrx_gazebo)/worlds/xacros/usv_wind_plugin.xacro"/>
     <xacro:usv_wind_gazebo>
       <wind_objs>
